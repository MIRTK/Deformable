--- conflicted
+++ resolved
@@ -483,12 +483,8 @@
             require_brain_mask(config, section, config_vars, stack, verbose,
                                keep_regions_mask=keep_regions_mask)
         elif keep_regions_mask:
-<<<<<<< HEAD
             # create regions mask only, skip surface reconstruction
-            require_regions_mask(config, section, config_vars, None, verbose)
-=======
             require_regions_mask(config, section, config_vars, stack=None, verbose=verbose, with_cortical_hull_dmap=False)
->>>>>>> ee2d1ec6
 
         if (recon_white or recon_pial) and (float(white_opts.get("edge-distance", 1.)) > 0. or float(pial_opts.get("edge-distance", 1.)) > 0.):
             if not os.path.isfile(t2w_image):
@@ -834,11 +830,7 @@
 
 [args, config_args] = parser.parse_known_args()
 args.work_dir = os.path.abspath(args.work_dir)
-<<<<<<< HEAD
-if not args.cerebrum and not args.white and not args.pial and not args.keep_regions_mask:
-=======
 if not args.cerebrum and not args.white and not args.pial and not args.regions_mask and not args.bs_cb:
->>>>>>> ee2d1ec6
     args.white = True
     args.pial = True
 elif args.pial:
